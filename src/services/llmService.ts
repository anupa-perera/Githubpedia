--- conflicted
+++ resolved
@@ -1,12 +1,12 @@
-<<<<<<< HEAD
-import OpenAI from 'openai';
-import { LLMProvider, OpenRouterModel, OpenAIModel, AnthropicModel, PROVIDER_CONFIGS } from '@/types/llm';
-=======
-import Anthropic from '@anthropic-ai/sdk';
 import OpenAI from 'openai';
 
-import { LLMProvider, OpenRouterModel, PROVIDER_CONFIGS } from '@/types/llm';
->>>>>>> 91f1d3cd
+import {
+  AnthropicModel,
+  LLMProvider,
+  OpenAIModel,
+  OpenRouterModel,
+  PROVIDER_CONFIGS,
+} from '@/types/llm';
 
 export async function validateApiKey(
   provider: LLMProvider,
@@ -43,9 +43,9 @@
   try {
     const response = await fetch('https://api.anthropic.com/v1/models', {
       headers: {
-        'Authorization': `Bearer ${apiKey}`,
+        Authorization: `Bearer ${apiKey}`,
         'Content-Type': 'application/json',
-        'anthropic-version': '2023-06-01'
+        'anthropic-version': '2023-06-01',
       },
     });
     return response.ok;
@@ -68,12 +68,13 @@
   }
 }
 
-<<<<<<< HEAD
-export async function fetchOpenAIModels(apiKey: string): Promise<OpenAIModel[]> {
+export async function fetchOpenAIModels(
+  apiKey: string
+): Promise<OpenAIModel[]> {
   try {
     const openai = new OpenAI({ apiKey });
     const models = await openai.models.list();
-    
+
     // Filter for GPT models and sort by creation date
     const gptModels = models.data
       .filter(model => model.id.includes('gpt'))
@@ -83,9 +84,9 @@
         name: model.id,
         description: `OpenAI ${model.id}`,
         created: model.created,
-        owned_by: model.owned_by
+        owned_by: model.owned_by,
       }));
-    
+
     return gptModels;
   } catch (error) {
     console.error('Failed to fetch OpenAI models:', error);
@@ -93,13 +94,15 @@
   }
 }
 
-export async function fetchAnthropicModels(apiKey: string): Promise<AnthropicModel[]> {
+export async function fetchAnthropicModels(
+  apiKey: string
+): Promise<AnthropicModel[]> {
   try {
     const response = await fetch('https://api.anthropic.com/v1/models', {
       headers: {
-        'Authorization': `Bearer ${apiKey}`,
+        Authorization: `Bearer ${apiKey}`,
         'Content-Type': 'application/json',
-        'anthropic-version': '2023-06-01'
+        'anthropic-version': '2023-06-01',
       },
     });
 
@@ -108,7 +111,7 @@
     }
 
     const data = await response.json();
-    
+
     // The API returns { data: [...models] }
     return data.data || [];
   } catch (error) {
@@ -117,12 +120,9 @@
   }
 }
 
-export async function fetchOpenRouterModels(apiKey: string): Promise<OpenRouterModel[]> {
-=======
 export async function fetchOpenRouterModels(
   apiKey: string
 ): Promise<OpenRouterModel[]> {
->>>>>>> 91f1d3cd
   try {
     const response = await fetch('https://openrouter.ai/api/v1/models', {
       headers: {
